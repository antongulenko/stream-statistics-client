--- conflicted
+++ resolved
@@ -34,11 +34,7 @@
 	helper.RegisterFlags()
 	_, args := cmd.ParseFlags()
 	if len(args) == 0 {
-<<<<<<< HEAD
-		golib.Log.Fatalln("Please provide positional arguments (at least one) for the endpoints to stream from (will be chosen in round robin fashion)")
-=======
 		log.Fatalln("Please provide positional arguments (at least one) for the endpoints to stream from (will be chosen in round robin fashion)")
->>>>>>> 2c14905c
 	}
 	defer golib.ProfileCpu()()
 
